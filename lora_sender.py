--- conflicted
+++ resolved
@@ -29,73 +29,6 @@
 def _perform_word_handshake(lora):
     global SESSION_KEY
     print("[Sender] Starting Word Handshake.")
-<<<<<<< HEAD
-    attempt = 1
-
-    while SESSION_KEY is None:
-        print("[Sender] ==== Handshake attempt {} ====".format(attempt))
-
-        if lora.send(b"HANDSHAKE_INIT", timeout_ms=15000):
-            print("[Sender] Step 1: Sent HANDSHAKE_INIT message.")
-        else:
-            print("[Sender] Step 1: Failed to send HANDSHAKE_INIT (timeout). Retrying...")
-            attempt += 1
-            time.sleep(2)
-            continue
-
-        print("[Sender] Step 2: Waiting for ciphertext response...")
-        payload, rssi, snr = lora.recv(timeout_ms=15000)
-        if payload is None:
-            print("[Sender] Step 2: Did not receive ciphertext (timeout/CRC error). Retrying...")
-            attempt += 1
-            time.sleep(2)
-            continue
-
-        try:
-            text = payload.decode("utf-8")
-        except UnicodeError:
-            print("[Sender] Step 2: Received non-text payload: {}. Retrying...".format(payload))
-            attempt += 1
-            time.sleep(2)
-            continue
-
-        print("[Sender] Received response: {} | RSSI: {} dBm | SNR: {} dB".format(text, rssi, snr))
-        if not text.startswith("HANDSHAKE_CIPHERTEXT:"):
-            print("[Sender] Response did not contain expected ciphertext marker. Retrying...")
-            attempt += 1
-            time.sleep(2)
-            continue
-
-        hex_cipher = text.split(":", 1)[1]
-        try:
-            ciphertext = bytes.fromhex(hex_cipher)
-        except ValueError:
-            print("[Sender] Invalid ciphertext encoding. Retrying...")
-            attempt += 1
-            time.sleep(2)
-            continue
-
-        print("[Sender] Step 3: Attempting to brute-force RSSI derived key...")
-        for guessed_rssi in range(-120, -19):
-            key = _derive_key_from_rssi(guessed_rssi)
-            plaintext_bytes = _xor_cipher(ciphertext, key)
-            try:
-                candidate = plaintext_bytes.decode("utf-8")
-            except UnicodeError:
-                candidate = None
-            print("[Sender] Trying RSSI {} (key {}): {}".format(guessed_rssi, key, candidate))
-            if candidate in WORD_LIST:
-                SESSION_KEY = candidate
-                print("[Sender] Step 4: Handshake successful. Session key established:", SESSION_KEY)
-                break
-
-        if SESSION_KEY is not None:
-            break
-
-        print("[Sender] Step 4: Failed to determine session key from ciphertext. Retrying...")
-        attempt += 1
-        time.sleep(2)
-=======
     if lora.send(b"HANDSHAKE_INIT", timeout_ms=5000):
         print("[Sender] Step 1: Sent HANDSHAKE_INIT message.")
     else:
@@ -141,7 +74,6 @@
             return
 
     print("[Sender] Step 4: Failed to determine session key from ciphertext.")
->>>>>>> 5faff3ae
 
 
 def main():
